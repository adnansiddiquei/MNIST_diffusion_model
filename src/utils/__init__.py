--- conflicted
+++ resolved
@@ -1,8 +1,3 @@
-<<<<<<< HEAD
-from .utils import *
-from .CNN import CNNBlock, CNN, CNNClassifier
-=======
 from .utils import ddpm_schedules, save_pickle, load_pickle
 from .CNN import CNNBlock, CNN
->>>>>>> 032122ed
 from .DDPM import DDPM