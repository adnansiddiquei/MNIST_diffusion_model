{
 "cells": [
  {
   "cell_type": "markdown",
   "metadata": {
    "id": "nOqtixLa1y-b"
   },
   "source": [
    "The following example notebook implements standard diffusion\n",
    "with a simple CNN model to generate realistic MNIST digits.\n",
    "\n",
    "This is a modified implementation of `minDiffusion`\n",
    "which implements [DDPM](https://arxiv.org/abs/2006.11239)."
   ]
  },
  {
   "cell_type": "markdown",
   "metadata": {},
   "source": [
    "To run this example notebook,\n",
    "install requirements as in `requirements.txt` (for example, `pip install -r requirements.txt`).\n",
    "You may also wish to follow system-dependent PyTorch instructions\n",
    "[here](https://pytorch.org/) to install accelerated\n",
    "versions of PyTorch, but note they are not needed\n",
    "(I am testing this on my laptop).\n",
    "\n",
    "If you do use accelerated hardware, make sure that your code\n",
    "is still compatible with CPU-only installs.\n",
    "\n",
    "First, let's create a folder to store example images:"
   ]
  },
  {
   "cell_type": "code",
   "execution_count": 2,
   "metadata": {
    "colab": {
     "base_uri": "https://localhost:8080/"
    },
    "id": "gaJ7P2ft2G6j",
    "outputId": "7ce57688-755a-431b-c73d-2e32301824ea",
    "ExecuteTime": {
     "end_time": "2024-03-19T00:22:30.674660Z",
     "start_time": "2024-03-19T00:22:30.540248Z"
    }
   },
   "outputs": [],
   "source": [
    "!mkdir -p contents"
   ]
  },
  {
   "cell_type": "code",
   "execution_count": 1,
   "metadata": {
    "id": "50FGtZsk1y-b",
    "ExecuteTime": {
<<<<<<< HEAD
     "end_time": "2024-03-20T21:14:02.879045Z",
     "start_time": "2024-03-20T21:14:01.151504Z"
=======
     "end_time": "2024-03-21T16:22:55.192099Z",
     "start_time": "2024-03-21T16:22:53.575736Z"
>>>>>>> 032122ed
    }
   },
   "outputs": [],
   "source": [
    "from typing import Dict, Tuple\n",
    "\n",
    "import numpy as np\n",
    "import torch\n",
    "import torch.nn as nn\n",
    "from accelerate import Accelerator\n",
    "from tqdm import tqdm\n",
    "from torch.utils.data import DataLoader\n",
    "from torchvision import transforms\n",
    "from torchvision.datasets import MNIST\n",
    "from torchvision.utils import save_image, make_grid\n",
    "from utils import ddpm_schedules, CNNBlock, CNN, DDPM, save_pickle"
   ]
  },
  {
   "cell_type": "markdown",
   "metadata": {},
   "source": [
    "We will run this on MNIST. We perform some basic preprocessing, and set up the data loader:"
   ]
  },
  {
   "cell_type": "code",
   "execution_count": 2,
   "metadata": {
    "id": "a6jMrCRa1y-d",
    "ExecuteTime": {
<<<<<<< HEAD
     "end_time": "2024-03-20T21:14:08.809040Z",
     "start_time": "2024-03-20T21:14:08.784578Z"
=======
     "end_time": "2024-03-21T16:22:55.210978Z",
     "start_time": "2024-03-21T16:22:55.192997Z"
>>>>>>> 032122ed
    }
   },
   "outputs": [],
   "source": [
    "tf = transforms.Compose([transforms.ToTensor(), transforms.Normalize((0.5,), (1.0))])\n",
    "dataset = MNIST(\"./data\", train=True, download=True, transform=tf)\n",
    "dataloader = DataLoader(dataset, batch_size=128, shuffle=True, num_workers=4, drop_last=True)"
   ]
  },
  {
   "cell_type": "markdown",
   "metadata": {},
   "source": [
    "Here we define the train function."
   ]
  },
  {
   "cell_type": "code",
<<<<<<< HEAD
   "execution_count": 3,
=======
   "outputs": [],
   "source": [
    "def train_ddpm(\n",
    "        ddpm: nn.Module, \n",
    "        optim: torch.optim.Optimizer, \n",
    "        dataloader: DataLoader, \n",
    "        accelerator: Accelerator, \n",
    "        save_folder: str,\n",
    "        n_epoch: int = 100,\n",
    "        start_epoch: int = 0\n",
    "    ):\n",
    "    losses = []\n",
    "    \n",
    "    for i in range(n_epoch):\n",
    "        ddpm.train()\n",
    "    \n",
    "        pbar = tqdm(dataloader)  # Wrap our loop with a visual progress bar\n",
    "        for x, _ in pbar:\n",
    "            optim.zero_grad()\n",
    "    \n",
    "            loss = ddpm(x)\n",
    "    \n",
    "            loss.backward()\n",
    "            # ^Technically should be `accelerator.backward(loss)` but not necessary for local training\n",
    "    \n",
    "            losses.append(loss.item())\n",
    "            avg_loss = np.average(losses[min(len(losses)-100, 0):])\n",
    "            pbar.set_description(f\"loss: {avg_loss:.3g}\")  # Show running average of loss in progress bar\n",
    "    \n",
    "            optim.step()\n",
    "    \n",
    "        ddpm.eval()\n",
    "        with torch.no_grad():\n",
    "            xh = ddpm.sample(16, (1, 28, 28), accelerator.device)  # Can get device explicitly with `accelerator.device`\n",
    "            grid = make_grid(xh, nrow=4)\n",
    "    \n",
    "            # Save samples to `./contents` directory\n",
    "            save_image(grid, f\"./{save_folder}/ddpm_sample_{start_epoch + i:04d}.png\")\n",
    "    \n",
    "            # save model\n",
    "            torch.save(ddpm.state_dict(), f\"./{save_folder}/ddpm_mnist_{start_epoch + i}.pth\")\n",
    "            \n",
    "    save_pickle(losses, f\"./{save_folder}/ddpm_mnist_losses_{start_epoch}.pkl\")\n"
   ],
>>>>>>> 032122ed
   "metadata": {
    "collapsed": false,
    "ExecuteTime": {
<<<<<<< HEAD
     "end_time": "2024-03-20T21:14:19.361605Z",
     "start_time": "2024-03-20T21:14:19.351645Z"
=======
     "end_time": "2024-03-21T17:28:58.772070Z",
     "start_time": "2024-03-21T17:28:58.767280Z"
>>>>>>> 032122ed
    }
   },
   "execution_count": 18
  },
  {
   "cell_type": "markdown",
   "source": [
    "Here we define each of the models we will be testing.\n",
    "\n",
    "We essentially just vary the noise schedule but keep it linear in all of them. We keep the initial noise the same but change the final noise so that we add noise at a quicker or slower rate.\n",
    "\n",
    "Here, we use HuggingFace's `accelerate` library, which abstracts away all the `.to(device)` calls for us.\n",
    "This lets us focus on the model itself rather than data movement.\n",
    "It also does a few other tricks to speed up calculations."
   ],
   "metadata": {
    "collapsed": false
   }
  },
  {
   "cell_type": "code",
   "outputs": [],
   "source": [
    "# this is the default model\n",
    "accelerator_1 = Accelerator()\n",
    "gt_1 = CNN(in_channels=1, expected_shape=(28, 28), n_hidden=(16, 32, 32, 16), act=nn.GELU)\n",
    "ddpm_1 = DDPM(gt=gt_1, betas=(1e-4, 0.02), n_T=1000)\n",
    "optim_1 = torch.optim.Adam(ddpm_1.parameters(), lr=2e-4)\n",
    "ddpm_1, optim_1, dataloader_1 = accelerator_1.prepare(ddpm_1, optim_1, dataloader)"
   ],
   "metadata": {
    "collapsed": false,
    "ExecuteTime": {
     "end_time": "2024-03-21T17:39:12.244938Z",
     "start_time": "2024-03-21T17:39:12.226982Z"
    }
   },
   "execution_count": 27
  },
  {
   "cell_type": "code",
   "outputs": [],
   "source": [
    "accelerator_2 = Accelerator()\n",
    "gt_2 = CNN(in_channels=1, expected_shape=(28, 28), n_hidden=(16, 32, 32, 16), act=nn.GELU)\n",
    "ddpm_2 = DDPM(gt=gt_2, betas=(1e-4, 0.1), n_T=200)\n",
    "optim_2 = torch.optim.Adam(ddpm_2.parameters(), lr=2e-4)\n",
    "ddpm_2, optim_2, dataloader_2 = accelerator_2.prepare(ddpm_2, optim_2, dataloader)"
   ],
   "metadata": {
    "collapsed": false,
    "ExecuteTime": {
     "end_time": "2024-03-21T17:39:12.525475Z",
     "start_time": "2024-03-21T17:39:12.507482Z"
    }
   },
   "execution_count": 28
  },
  {
   "cell_type": "code",
   "outputs": [],
   "source": [
    "accelerator_3 = Accelerator()\n",
    "gt_3 = CNN(in_channels=1, expected_shape=(28, 28), n_hidden=(16, 32, 32, 16), act=nn.GELU)\n",
    "ddpm_3 = DDPM(gt=gt_3, betas=(1e-4, 0.004), n_T=5000)\n",
    "optim_3 = torch.optim.Adam(ddpm_3.parameters(), lr=2e-4)\n",
    "ddpm_3, optim_3, dataloader_3 = accelerator_3.prepare(ddpm_3, optim_3, dataloader)"
   ],
   "metadata": {
    "collapsed": false,
    "ExecuteTime": {
     "end_time": "2024-03-21T17:39:12.937712Z",
     "start_time": "2024-03-21T17:39:12.922644Z"
    }
   },
   "execution_count": 29
  },
  {
   "cell_type": "markdown",
   "source": [
    "Now we train the models."
   ],
   "metadata": {
    "collapsed": false
   }
  },
  {
   "cell_type": "code",
   "outputs": [
    {
     "name": "stderr",
     "output_type": "stream",
     "text": [
      "loss: 0.114: 100%|██████████| 468/468 [00:29<00:00, 15.67it/s]\n",
      "loss: 0.0804: 100%|██████████| 468/468 [00:28<00:00, 16.43it/s]\n",
      "loss: 0.0666: 100%|██████████| 468/468 [00:28<00:00, 16.37it/s]\n",
      "loss: 0.0586: 100%|██████████| 468/468 [00:28<00:00, 16.29it/s]\n",
      "loss: 0.0532: 100%|██████████| 468/468 [00:28<00:00, 16.35it/s]\n",
      "loss: 0.0492: 100%|██████████| 468/468 [00:28<00:00, 16.37it/s]\n",
      "loss: 0.0461: 100%|██████████| 468/468 [00:28<00:00, 16.44it/s]\n",
      "loss: 0.0437: 100%|██████████| 468/468 [00:28<00:00, 16.29it/s]\n",
      "loss: 0.0417: 100%|██████████| 468/468 [00:28<00:00, 16.53it/s]\n",
      "loss: 0.04: 100%|██████████| 468/468 [00:28<00:00, 16.43it/s]  \n",
      "loss: 0.0385: 100%|██████████| 468/468 [00:28<00:00, 16.38it/s]\n",
      "loss: 0.0373: 100%|██████████| 468/468 [00:28<00:00, 16.40it/s]\n",
      "loss: 0.0362: 100%|██████████| 468/468 [00:28<00:00, 16.36it/s]\n",
      "loss: 0.0352: 100%|██████████| 468/468 [00:28<00:00, 16.57it/s]\n",
      "loss: 0.0343: 100%|██████████| 468/468 [00:28<00:00, 16.54it/s]\n",
      "loss: 0.0335: 100%|██████████| 468/468 [00:28<00:00, 16.47it/s]\n",
      "loss: 0.0328: 100%|██████████| 468/468 [00:28<00:00, 16.22it/s]\n",
      "loss: 0.0322: 100%|██████████| 468/468 [00:28<00:00, 16.54it/s]\n",
      "loss: 0.0316: 100%|██████████| 468/468 [00:28<00:00, 16.43it/s]\n",
      "loss: 0.0311: 100%|██████████| 468/468 [00:28<00:00, 16.55it/s]\n",
      "loss: 0.0306: 100%|██████████| 468/468 [00:28<00:00, 16.56it/s]\n",
      "loss: 0.0301: 100%|██████████| 468/468 [00:28<00:00, 16.46it/s]\n",
      "loss: 0.0297: 100%|██████████| 468/468 [00:28<00:00, 16.30it/s]\n",
      "loss: 0.0292: 100%|██████████| 468/468 [00:28<00:00, 16.50it/s]\n",
      "loss: 0.0289: 100%|██████████| 468/468 [00:28<00:00, 16.50it/s]\n",
      "loss: 0.0285: 100%|██████████| 468/468 [00:27<00:00, 17.00it/s]\n",
      "loss: 0.0282: 100%|██████████| 468/468 [00:27<00:00, 16.90it/s]\n",
      "loss: 0.0279: 100%|██████████| 468/468 [00:27<00:00, 16.77it/s]\n",
      "loss: 0.0276: 100%|██████████| 468/468 [00:28<00:00, 16.70it/s]\n",
      "loss: 0.0273: 100%|██████████| 468/468 [00:29<00:00, 16.12it/s]\n",
      "loss: 0.0271: 100%|██████████| 468/468 [00:28<00:00, 16.17it/s]\n",
      "loss: 0.0268: 100%|██████████| 468/468 [00:28<00:00, 16.34it/s]\n",
      "loss: 0.0266: 100%|██████████| 468/468 [00:28<00:00, 16.44it/s]\n",
      "loss: 0.0264: 100%|██████████| 468/468 [00:28<00:00, 16.45it/s]\n",
      "loss: 0.0261: 100%|██████████| 468/468 [00:28<00:00, 16.23it/s]\n",
      "loss: 0.0259: 100%|██████████| 468/468 [00:29<00:00, 16.07it/s]\n",
      "loss: 0.0258: 100%|██████████| 468/468 [00:29<00:00, 16.00it/s]\n",
      "loss: 0.0256: 100%|██████████| 468/468 [00:29<00:00, 16.07it/s]\n",
      "loss: 0.0254: 100%|██████████| 468/468 [00:29<00:00, 15.99it/s]\n",
      "loss: 0.0252: 100%|██████████| 468/468 [00:29<00:00, 16.10it/s]\n",
      "loss: 0.0251: 100%|██████████| 468/468 [00:29<00:00, 16.13it/s]\n",
      "loss: 0.0249: 100%|██████████| 468/468 [00:29<00:00, 16.12it/s]\n",
      "loss: 0.0248: 100%|██████████| 468/468 [00:29<00:00, 15.96it/s]\n",
      "loss: 0.0246: 100%|██████████| 468/468 [00:29<00:00, 15.90it/s]\n",
      "loss: 0.0245: 100%|██████████| 468/468 [00:29<00:00, 15.87it/s]\n",
      "loss: 0.0243: 100%|██████████| 468/468 [00:29<00:00, 15.83it/s]\n",
      "loss: 0.0242: 100%|██████████| 468/468 [00:29<00:00, 15.80it/s]\n",
      "loss: 0.0241: 100%|██████████| 468/468 [00:29<00:00, 15.87it/s]\n",
      "loss: 0.024: 100%|██████████| 468/468 [00:29<00:00, 15.82it/s] \n",
      "loss: 0.0238: 100%|██████████| 468/468 [00:29<00:00, 15.79it/s]\n",
      "loss: 0.0237: 100%|██████████| 468/468 [00:29<00:00, 15.85it/s]\n",
      "loss: 0.0236: 100%|██████████| 468/468 [00:29<00:00, 15.78it/s]\n",
      "loss: 0.0235: 100%|██████████| 468/468 [00:29<00:00, 15.84it/s]\n",
      "loss: 0.0234: 100%|██████████| 468/468 [00:29<00:00, 15.81it/s]\n",
      "loss: 0.0233: 100%|██████████| 468/468 [00:29<00:00, 15.78it/s]\n",
      "loss: 0.0232: 100%|██████████| 468/468 [00:29<00:00, 15.80it/s]\n",
      "loss: 0.0231: 100%|██████████| 468/468 [00:29<00:00, 15.88it/s]\n",
      "loss: 0.023: 100%|██████████| 468/468 [00:29<00:00, 15.80it/s] \n",
      "loss: 0.0229: 100%|██████████| 468/468 [00:29<00:00, 15.75it/s]\n",
      "loss: 0.0229: 100%|██████████| 468/468 [00:29<00:00, 15.85it/s]\n",
      "loss: 0.0228: 100%|██████████| 468/468 [00:29<00:00, 15.84it/s]\n",
      "loss: 0.0227: 100%|██████████| 468/468 [00:29<00:00, 15.85it/s]\n",
      "loss: 0.0226: 100%|██████████| 468/468 [00:29<00:00, 15.85it/s]\n",
      "loss: 0.0225: 100%|██████████| 468/468 [00:29<00:00, 15.82it/s]\n",
      "loss: 0.0224: 100%|██████████| 468/468 [00:29<00:00, 15.88it/s]\n",
      "loss: 0.0224: 100%|██████████| 468/468 [00:29<00:00, 15.84it/s]\n",
      "loss: 0.0223: 100%|██████████| 468/468 [00:29<00:00, 15.80it/s]\n",
      "loss: 0.0222: 100%|██████████| 468/468 [00:29<00:00, 15.83it/s]\n",
      "loss: 0.0222: 100%|██████████| 468/468 [00:29<00:00, 15.85it/s]\n",
      "loss: 0.0221: 100%|██████████| 468/468 [00:29<00:00, 15.81it/s]\n",
      "loss: 0.022: 100%|██████████| 468/468 [00:29<00:00, 15.84it/s] \n",
      "loss: 0.022: 100%|██████████| 468/468 [00:29<00:00, 15.81it/s]\n",
      "loss: 0.0219: 100%|██████████| 468/468 [00:29<00:00, 15.80it/s]\n",
      "loss: 0.0218: 100%|██████████| 468/468 [00:29<00:00, 15.78it/s]\n",
      "loss: 0.0218: 100%|██████████| 468/468 [00:29<00:00, 15.81it/s]\n",
      "loss: 0.0217: 100%|██████████| 468/468 [00:29<00:00, 15.80it/s]\n",
      "loss: 0.0217: 100%|██████████| 468/468 [00:29<00:00, 15.83it/s]\n",
      "loss: 0.0216: 100%|██████████| 468/468 [00:29<00:00, 15.78it/s]\n",
      "loss: 0.0216: 100%|██████████| 468/468 [00:29<00:00, 15.82it/s]\n",
      "loss: 0.0215: 100%|██████████| 468/468 [00:29<00:00, 15.75it/s]\n",
      "loss: 0.0214: 100%|██████████| 468/468 [00:29<00:00, 15.76it/s]\n",
      "loss: 0.0214: 100%|██████████| 468/468 [00:29<00:00, 15.69it/s]\n",
      "loss: 0.0213: 100%|██████████| 468/468 [00:28<00:00, 16.20it/s]\n",
      "loss: 0.0213: 100%|██████████| 468/468 [00:28<00:00, 16.36it/s]\n",
      "loss: 0.0212: 100%|██████████| 468/468 [00:28<00:00, 16.54it/s]\n",
      "loss: 0.0212: 100%|██████████| 468/468 [00:28<00:00, 16.48it/s]\n",
      "loss: 0.0211: 100%|██████████| 468/468 [00:28<00:00, 16.47it/s]\n",
      "loss: 0.0211: 100%|██████████| 468/468 [00:28<00:00, 16.57it/s]\n",
      "loss: 0.0211: 100%|██████████| 468/468 [00:28<00:00, 16.55it/s]\n",
      "loss: 0.021: 100%|██████████| 468/468 [00:28<00:00, 16.58it/s] \n",
      "loss: 0.021: 100%|██████████| 468/468 [00:28<00:00, 16.56it/s]\n",
      "loss: 0.0209: 100%|██████████| 468/468 [00:28<00:00, 16.56it/s]\n",
      "loss: 0.0209: 100%|██████████| 468/468 [00:28<00:00, 16.54it/s]\n",
      "loss: 0.0208: 100%|██████████| 468/468 [00:28<00:00, 16.50it/s]\n",
      "loss: 0.0208: 100%|██████████| 468/468 [00:28<00:00, 16.56it/s]\n",
      "loss: 0.0208: 100%|██████████| 468/468 [00:28<00:00, 16.59it/s]\n",
      "loss: 0.0207: 100%|██████████| 468/468 [00:28<00:00, 16.53it/s]\n",
      "loss: 0.0207: 100%|██████████| 468/468 [00:28<00:00, 16.44it/s]\n",
      "loss: 0.0207: 100%|██████████| 468/468 [00:28<00:00, 16.53it/s]\n",
      "loss: 0.0206: 100%|██████████| 468/468 [00:29<00:00, 15.99it/s]\n"
     ]
    }
   ],
   "source": [
    "!mkdir -p contents_2\n",
    "train_ddpm(ddpm_2, optim_2, dataloader_2, accelerator_2, \"contents_2\")"
   ],
   "metadata": {
    "collapsed": false,
    "ExecuteTime": {
     "end_time": "2024-03-21T18:28:30.271765Z",
     "start_time": "2024-03-21T17:39:18.538561Z"
    }
   },
   "execution_count": 30
  },
  {
   "cell_type": "code",
   "outputs": [
    {
     "name": "stderr",
     "output_type": "stream",
     "text": [
      "loss: 0.124: 100%|██████████| 468/468 [00:28<00:00, 16.39it/s]\n",
      "loss: 0.0841: 100%|██████████| 468/468 [00:27<00:00, 16.83it/s]\n",
      "loss: 0.068: 100%|██████████| 468/468 [00:27<00:00, 16.78it/s] \n",
      "loss: 0.0589: 100%|██████████| 468/468 [00:27<00:00, 16.75it/s]\n",
      "loss: 0.0528: 100%|██████████| 468/468 [00:30<00:00, 15.49it/s]\n",
      "loss: 0.0486: 100%|██████████| 468/468 [00:29<00:00, 15.98it/s]\n",
      "loss: 0.0452: 100%|██████████| 468/468 [00:28<00:00, 16.31it/s]\n",
      "loss: 0.0427: 100%|██████████| 468/468 [00:28<00:00, 16.66it/s]\n",
      "loss: 0.0405: 100%|██████████| 468/468 [00:29<00:00, 15.96it/s]\n",
      "loss: 0.0387: 100%|██████████| 468/468 [00:29<00:00, 15.97it/s]\n",
      "loss: 0.0372: 100%|██████████| 468/468 [00:29<00:00, 15.89it/s]\n",
      "loss: 0.0359: 100%|██████████| 468/468 [00:29<00:00, 15.87it/s]\n",
      "loss: 0.0348: 100%|██████████| 468/468 [00:28<00:00, 16.19it/s]\n",
      "loss: 0.0338: 100%|██████████| 468/468 [00:28<00:00, 16.21it/s]\n",
      "loss: 0.0329: 100%|██████████| 468/468 [00:29<00:00, 16.10it/s]\n",
      "loss: 0.0321: 100%|██████████| 468/468 [00:28<00:00, 16.16it/s]\n",
      "loss: 0.0314: 100%|██████████| 468/468 [00:28<00:00, 16.34it/s]\n",
      "loss: 0.0308: 100%|██████████| 468/468 [00:29<00:00, 16.06it/s]\n",
      "loss: 0.0302: 100%|██████████| 468/468 [00:29<00:00, 16.11it/s]\n",
      "loss: 0.0296: 100%|██████████| 468/468 [00:28<00:00, 16.40it/s]\n",
      "loss: 0.0291: 100%|██████████| 468/468 [00:28<00:00, 16.33it/s]\n",
      "loss: 0.0286: 100%|██████████| 468/468 [00:28<00:00, 16.43it/s]\n",
      "loss: 0.0282: 100%|██████████| 468/468 [00:28<00:00, 16.44it/s]\n",
      "loss: 0.0278: 100%|██████████| 468/468 [00:28<00:00, 16.46it/s]\n",
      "loss: 0.0274: 100%|██████████| 468/468 [00:28<00:00, 16.39it/s]\n",
      "loss: 0.0271: 100%|██████████| 468/468 [00:28<00:00, 16.37it/s]\n",
      "loss: 0.0267: 100%|██████████| 468/468 [00:28<00:00, 16.31it/s]\n",
      "loss: 0.0264: 100%|██████████| 468/468 [00:28<00:00, 16.46it/s]\n",
      "loss: 0.0261: 100%|██████████| 468/468 [00:27<00:00, 17.10it/s]\n",
      "loss: 0.0258: 100%|██████████| 468/468 [00:27<00:00, 16.78it/s]\n",
      "loss: 0.0256: 100%|██████████| 468/468 [00:28<00:00, 16.40it/s]\n",
      "loss: 0.0253: 100%|██████████| 468/468 [00:28<00:00, 16.33it/s]\n",
      "loss: 0.0251: 100%|██████████| 468/468 [00:28<00:00, 16.64it/s]\n",
      "loss: 0.0248: 100%|██████████| 468/468 [00:28<00:00, 16.66it/s]\n",
      "loss: 0.0246: 100%|██████████| 468/468 [00:28<00:00, 16.36it/s]\n",
      "loss: 0.0244: 100%|██████████| 468/468 [00:28<00:00, 16.36it/s]\n",
      "loss: 0.0242: 100%|██████████| 468/468 [00:28<00:00, 16.63it/s]\n",
      "loss: 0.024: 100%|██████████| 468/468 [00:28<00:00, 16.71it/s] \n",
      "loss: 0.0238: 100%|██████████| 468/468 [00:30<00:00, 15.44it/s]\n",
      "loss: 0.0237: 100%|██████████| 468/468 [00:28<00:00, 16.14it/s]\n",
      "loss: 0.0235: 100%|██████████| 468/468 [00:29<00:00, 16.01it/s]\n",
      "loss: 0.0233: 100%|██████████| 468/468 [00:28<00:00, 16.34it/s]\n",
      "loss: 0.0232: 100%|██████████| 468/468 [00:29<00:00, 16.13it/s]\n",
      "loss: 0.023: 100%|██████████| 468/468 [00:29<00:00, 15.96it/s] \n",
      "loss: 0.0229: 100%|██████████| 468/468 [00:28<00:00, 16.45it/s]\n",
      "loss: 0.0228: 100%|██████████| 468/468 [00:29<00:00, 16.07it/s]\n",
      "loss: 0.0226: 100%|██████████| 468/468 [00:28<00:00, 16.31it/s]\n",
      "loss: 0.0225: 100%|██████████| 468/468 [00:28<00:00, 16.48it/s]\n",
      "loss: 0.0224: 100%|██████████| 468/468 [00:28<00:00, 16.26it/s]\n",
      "loss: 0.0223: 100%|██████████| 468/468 [00:28<00:00, 16.60it/s]\n",
      "loss: 0.0222: 100%|██████████| 468/468 [00:27<00:00, 16.87it/s]\n",
      "loss: 0.022: 100%|██████████| 468/468 [00:27<00:00, 16.76it/s] \n",
      "loss: 0.0219: 100%|██████████| 468/468 [00:28<00:00, 16.66it/s]\n",
      "loss: 0.0218: 100%|██████████| 468/468 [00:29<00:00, 16.02it/s]\n",
      "loss: 0.0217: 100%|██████████| 468/468 [00:29<00:00, 15.84it/s]\n",
      "loss: 0.0216: 100%|██████████| 468/468 [00:29<00:00, 15.95it/s]\n",
      "loss: 0.0215: 100%|██████████| 468/468 [00:29<00:00, 15.84it/s]\n",
      "loss: 0.0214: 100%|██████████| 468/468 [00:29<00:00, 15.86it/s]\n",
      "loss: 0.0213: 100%|██████████| 468/468 [00:30<00:00, 15.55it/s]\n",
      "loss: 0.0213: 100%|██████████| 468/468 [00:29<00:00, 15.90it/s]\n",
      "loss: 0.0212: 100%|██████████| 468/468 [00:29<00:00, 15.83it/s]\n",
      "loss: 0.0211: 100%|██████████| 468/468 [00:29<00:00, 15.78it/s]\n",
      "loss: 0.021: 100%|██████████| 468/468 [00:29<00:00, 15.90it/s] \n",
      "loss: 0.0209: 100%|██████████| 468/468 [00:29<00:00, 15.81it/s]\n",
      "loss: 0.0209: 100%|██████████| 468/468 [00:29<00:00, 15.86it/s]\n",
      "loss: 0.0208: 100%|██████████| 468/468 [00:35<00:00, 13.27it/s]\n",
      "loss: 0.0207: 100%|██████████| 468/468 [00:30<00:00, 15.57it/s]\n",
      "loss: 0.0206: 100%|██████████| 468/468 [00:28<00:00, 16.17it/s]\n",
      "loss: 0.0206: 100%|██████████| 468/468 [00:29<00:00, 16.07it/s]\n",
      "loss: 0.0205: 100%|██████████| 468/468 [00:28<00:00, 16.32it/s]\n",
      "loss: 0.0204: 100%|██████████| 468/468 [00:29<00:00, 15.72it/s]\n",
      "loss: 0.0204: 100%|██████████| 468/468 [00:29<00:00, 15.76it/s]\n",
      "loss: 0.0203: 100%|██████████| 468/468 [00:29<00:00, 15.68it/s]\n",
      "loss: 0.0203: 100%|██████████| 468/468 [00:29<00:00, 15.65it/s]\n",
      "loss: 0.0202: 100%|██████████| 468/468 [00:30<00:00, 15.42it/s]\n",
      "loss: 0.0202: 100%|██████████| 468/468 [00:28<00:00, 16.50it/s]\n",
      "loss: 0.0201: 100%|██████████| 468/468 [00:28<00:00, 16.56it/s]\n",
      "loss: 0.02: 100%|██████████| 468/468 [00:28<00:00, 16.32it/s]  \n",
      "loss: 0.02: 100%|██████████| 468/468 [00:28<00:00, 16.54it/s]\n",
      "loss: 0.0199: 100%|██████████| 468/468 [00:28<00:00, 16.51it/s]\n",
      "loss: 0.0199: 100%|██████████| 468/468 [00:28<00:00, 16.15it/s]\n",
      "loss: 0.0198: 100%|██████████| 468/468 [00:33<00:00, 14.12it/s]\n",
      "loss: 0.0198: 100%|██████████| 468/468 [00:28<00:00, 16.26it/s]\n",
      "loss: 0.0197: 100%|██████████| 468/468 [00:30<00:00, 15.18it/s]\n",
      "loss: 0.0197: 100%|██████████| 468/468 [00:29<00:00, 15.66it/s]\n",
      "loss: 0.0196: 100%|██████████| 468/468 [00:29<00:00, 15.94it/s]\n",
      "loss: 0.0196: 100%|██████████| 468/468 [00:29<00:00, 15.80it/s]\n",
      "loss: 0.0195: 100%|██████████| 468/468 [00:29<00:00, 15.65it/s]\n",
      "loss: 0.0195: 100%|██████████| 468/468 [00:28<00:00, 16.21it/s]\n",
      "loss: 0.0194: 100%|██████████| 468/468 [00:28<00:00, 16.42it/s]\n",
      "loss: 0.0194: 100%|██████████| 468/468 [00:28<00:00, 16.25it/s]\n",
      "loss: 0.0194: 100%|██████████| 468/468 [00:28<00:00, 16.52it/s]\n",
      "loss: 0.0193: 100%|██████████| 468/468 [00:29<00:00, 16.06it/s]\n",
      "loss: 0.0193: 100%|██████████| 468/468 [00:29<00:00, 15.76it/s]\n",
      "loss: 0.0192: 100%|██████████| 468/468 [00:30<00:00, 15.41it/s]\n",
      "loss: 0.0192: 100%|██████████| 468/468 [00:30<00:00, 15.53it/s]\n",
      "loss: 0.0192: 100%|██████████| 468/468 [00:30<00:00, 15.55it/s]\n",
      "loss: 0.0191: 100%|██████████| 468/468 [00:29<00:00, 15.71it/s]\n",
      "loss: 0.0191: 100%|██████████| 468/468 [00:29<00:00, 16.00it/s]\n",
      "loss: 0.0191: 100%|██████████| 468/468 [00:29<00:00, 15.97it/s]\n"
     ]
    }
   ],
   "source": [
<<<<<<< HEAD
    "n_epoch = 100\n",
    "losses = []\n",
    "\n",
    "for i in range(n_epoch):\n",
    "    ddpm.train()\n",
    "\n",
    "    pbar = tqdm(dataloader)  # Wrap our loop with a visual progress bar\n",
    "    for x, _ in pbar:\n",
    "        optim.zero_grad()\n",
    "\n",
    "        loss = ddpm(x)\n",
    "\n",
    "        loss.backward()\n",
    "        # ^Technically should be `accelerator.backward(loss)` but not necessary for local training\n",
    "\n",
    "        losses.append(loss.item())\n",
    "        avg_loss = np.average(losses[min(len(losses)-100, 0):])\n",
    "        pbar.set_description(f\"loss: {avg_loss:.3g}\")  # Show running average of loss in progress bar\n",
    "\n",
    "        optim.step()\n",
    "\n",
    "    ddpm.eval()\n",
    "    with torch.no_grad():\n",
    "        xh = ddpm.sample(16, (1, 28, 28), accelerator.device)  # Can get device explicitly with `accelerator.device`\n",
    "        grid = make_grid(xh, nrow=4)\n",
    "\n",
    "        # Save samples to `./contents` directory\n",
    "        save_image(grid, f\"./contents/ddpm_sample_{i:04d}.png\")\n",
    "\n",
    "        # save model\n",
    "        torch.save(ddpm.state_dict(), f\"./contents/ddpm_mnist.pth\")\n"
   ]
=======
    "!mkdir -p contents_3\n",
    "train_ddpm(ddpm_3, optim_3, dataloader_3, accelerator_3, \"contents_3\")"
   ],
   "metadata": {
    "collapsed": false,
    "ExecuteTime": {
     "end_time": "2024-03-21T19:39:28.612906Z",
     "start_time": "2024-03-21T18:28:30.273116Z"
    }
   },
   "execution_count": 31
  },
  {
   "cell_type": "code",
   "outputs": [],
   "source": [],
   "metadata": {
    "collapsed": false
   }
>>>>>>> 032122ed
  }
 ],
 "metadata": {
  "accelerator": "GPU",
  "colab": {
   "gpuType": "A100",
   "machine_shape": "hm",
   "provenance": []
  },
  "kernelspec": {
   "name": "python3",
   "language": "python",
   "display_name": "Python 3 (ipykernel)"
  },
  "language_info": {
   "codemirror_mode": {
    "name": "ipython",
    "version": 3
   },
   "file_extension": ".py",
   "mimetype": "text/x-python",
   "name": "python",
   "nbconvert_exporter": "python",
   "pygments_lexer": "ipython3",
   "version": "3.12.1"
  }
 },
 "nbformat": 4,
 "nbformat_minor": 0
}<|MERGE_RESOLUTION|>--- conflicted
+++ resolved
@@ -55,13 +55,8 @@
    "metadata": {
     "id": "50FGtZsk1y-b",
     "ExecuteTime": {
-<<<<<<< HEAD
-     "end_time": "2024-03-20T21:14:02.879045Z",
-     "start_time": "2024-03-20T21:14:01.151504Z"
-=======
      "end_time": "2024-03-21T16:22:55.192099Z",
      "start_time": "2024-03-21T16:22:53.575736Z"
->>>>>>> 032122ed
     }
    },
    "outputs": [],
@@ -93,13 +88,8 @@
    "metadata": {
     "id": "a6jMrCRa1y-d",
     "ExecuteTime": {
-<<<<<<< HEAD
-     "end_time": "2024-03-20T21:14:08.809040Z",
-     "start_time": "2024-03-20T21:14:08.784578Z"
-=======
      "end_time": "2024-03-21T16:22:55.210978Z",
      "start_time": "2024-03-21T16:22:55.192997Z"
->>>>>>> 032122ed
     }
    },
    "outputs": [],
@@ -118,9 +108,6 @@
   },
   {
    "cell_type": "code",
-<<<<<<< HEAD
-   "execution_count": 3,
-=======
    "outputs": [],
    "source": [
     "def train_ddpm(\n",
@@ -165,17 +152,11 @@
     "            \n",
     "    save_pickle(losses, f\"./{save_folder}/ddpm_mnist_losses_{start_epoch}.pkl\")\n"
    ],
->>>>>>> 032122ed
    "metadata": {
     "collapsed": false,
     "ExecuteTime": {
-<<<<<<< HEAD
-     "end_time": "2024-03-20T21:14:19.361605Z",
-     "start_time": "2024-03-20T21:14:19.351645Z"
-=======
      "end_time": "2024-03-21T17:28:58.772070Z",
      "start_time": "2024-03-21T17:28:58.767280Z"
->>>>>>> 032122ed
     }
    },
    "execution_count": 18
@@ -496,40 +477,6 @@
     }
    ],
    "source": [
-<<<<<<< HEAD
-    "n_epoch = 100\n",
-    "losses = []\n",
-    "\n",
-    "for i in range(n_epoch):\n",
-    "    ddpm.train()\n",
-    "\n",
-    "    pbar = tqdm(dataloader)  # Wrap our loop with a visual progress bar\n",
-    "    for x, _ in pbar:\n",
-    "        optim.zero_grad()\n",
-    "\n",
-    "        loss = ddpm(x)\n",
-    "\n",
-    "        loss.backward()\n",
-    "        # ^Technically should be `accelerator.backward(loss)` but not necessary for local training\n",
-    "\n",
-    "        losses.append(loss.item())\n",
-    "        avg_loss = np.average(losses[min(len(losses)-100, 0):])\n",
-    "        pbar.set_description(f\"loss: {avg_loss:.3g}\")  # Show running average of loss in progress bar\n",
-    "\n",
-    "        optim.step()\n",
-    "\n",
-    "    ddpm.eval()\n",
-    "    with torch.no_grad():\n",
-    "        xh = ddpm.sample(16, (1, 28, 28), accelerator.device)  # Can get device explicitly with `accelerator.device`\n",
-    "        grid = make_grid(xh, nrow=4)\n",
-    "\n",
-    "        # Save samples to `./contents` directory\n",
-    "        save_image(grid, f\"./contents/ddpm_sample_{i:04d}.png\")\n",
-    "\n",
-    "        # save model\n",
-    "        torch.save(ddpm.state_dict(), f\"./contents/ddpm_mnist.pth\")\n"
-   ]
-=======
     "!mkdir -p contents_3\n",
     "train_ddpm(ddpm_3, optim_3, dataloader_3, accelerator_3, \"contents_3\")"
    ],
@@ -549,7 +496,6 @@
    "metadata": {
     "collapsed": false
    }
->>>>>>> 032122ed
   }
  ],
  "metadata": {
